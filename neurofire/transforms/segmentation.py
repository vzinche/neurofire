import numpy as np
import torch
from scipy.ndimage import convolve
from scipy.ndimage.morphology import distance_transform_edt
from inferno.io.transform import Transform


class Segmentation2Membranes(Transform):
    DTYPE_MAPPING = {'float32': 'float32',
                     'float': 'float32',
                     'double': 'float64',
                     'float64': 'float64',
                     'half': 'float16',
                     'float16': 'float16'}

    def __init__(self, dtype='float32', **super_kwargs):
        super(Segmentation2Membranes, self).__init__(**super_kwargs)
        assert dtype in self.DTYPE_MAPPING.keys()
        self.dtype = self.DTYPE_MAPPING.get(dtype)

    def image_function(self, image):
        gx = convolve(np.float32(image), np.array([-1., 0., 1.]).reshape(1, 3))
        gy = convolve(np.float32(image), np.array([-1., 0., 1.]).reshape(3, 1))
        return getattr(np, self.dtype)((gx ** 2 + gy ** 2) > 0)


class NegativeExponentialDistanceTransform(Transform):
    def __init__(self, gain=1., invert=True, **super_kwargs):
        super(NegativeExponentialDistanceTransform, self).__init__(**super_kwargs)
        self.invert = invert
        self.gain = gain

    def image_function(self, image):
        if self.invert:
            image = 1. - image
            return np.exp(-self.gain * distance_transform_edt(image))
<<<<<<< HEAD
        else:
            # for ISBI the labels are inverted
            return 1-np.exp(-self.gain * distance_transform_edt(image))
=======
        else: # for ISBI the labels are inverted
            return 1-np.exp(-self.gain * distance_transform_edt(image))


class Segmentation2Affinities(Transform):
    DTYPE_MAPPING = {'float32': 'float32',
                     'float': 'float32',
                     'double': 'float64',
                     'float64': 'float64',
                     'half': 'float16',
                     'float16': 'float16'}

    def __init__(self, dim, dtype='float32', **super_kwargs):
        super(Segmentation2Affinities, self).__init__(**super_kwargs)
        # Privates
        self._shift_kernels = None
        # Register dim
        assert dim in [2, 3]
        self.dim = dim
        # Register dtype
        assert dtype in self.DTYPE_MAPPING.keys()
        self.dtype = self.DTYPE_MAPPING.get(dtype)
        # Build kernels
        self.build_shift_kernels()

    def build_shift_kernels(self):
        if self.dim == 3:
            # The kernels have a shape similar to conv kernels in torch. We have 3 output channels,
            # corresponding to (depth, height, width)
            shift_combined = np.zeros(shape=(3, 1, 3, 3, 3), dtype=self.dtype)
            # Shift depth
            shift_combined[0, 0, 0, 1, 1] = 1.
            shift_combined[0, 0, 1, 1, 1] = -1.
            # Shift height
            shift_combined[1, 0, 1, 0, 1] = 1.
            shift_combined[1, 0, 1, 1, 1] = -1.
            # Shift width
            shift_combined[2, 0, 1, 1, 0] = 1.
            shift_combined[2, 0, 1, 1, 1] = -1.
            # Set
            self._shift_kernels = shift_combined
        elif self.dim == 2:
            # Again, the kernels are similar to conv kernels in torch. We now have 2 output
            # channels, corresponding to (height, width)
            shift_combined = np.zeros(shape=(2, 1, 3, 3), dtype=self.dtype)
            # Shift height
            shift_combined[0, 0, 0, 1] = 1.
            shift_combined[0, 0, 1, 1] = -1.
            # Shift width
            shift_combined[1, 0, 1, 0] = 1.
            shift_combined[1, 0, 1, 1] = -1.
            # Set
            self._shift_kernels = shift_combined
        else:
            raise NotImplementedError

    def convolve_with_shift_kernel(self, tensor):
        if self.dim == 3:
            # Make sure the tensor is contains 3D volumes (i.e. is 4D) with the first axis
            # being channel
            assert tensor.ndim == 4, "Tensor must be 4D for dim = 3."
            assert tensor.shape[0] == 1, "Tensor must have only one channel."
            conv = torch.nn.functional.conv3d
        elif self.dim == 2:
            # Make sure the tensor contains 2D images (i.e. is 3D) with the first axis
            # being channel
            assert tensor.ndim == 3, "Tensor must be 3D for dim = 2."
            assert tensor.shape[0] == 1, "Tensor must have only one channel."
            conv = torch.nn.functional.conv2d
        else:
            raise NotImplementedError
        # Cast tensor to the right datatype
        if tensor.dtype != self.dtype:
            tensor = tensor.astype(self.dtype)
        # Build torch variables of the right shape (i.e. with a leading singleton batch axis)
        torch_tensor = torch.autograd.Variable(torch.from_numpy(tensor[None, ...]))
        torch_kernel = torch.autograd.Variable(torch.from_numpy(self._shift_kernels))
        # Apply convolution (with zero padding)
        torch_convolved = conv(input=torch_tensor,
                               weight=torch_kernel,
                               padding=1)
        # Extract numpy array and get rid of the singleton batch dimension
        convolved = torch_convolved.data.numpy()[0, ...]
        return convolved

    def tensor_function(self, tensor):
        if tensor.ndim not in [3, 4]:
            raise NotImplementedError("Affinity map generation is only supported in 2D and 3D.")
        if (tensor.ndim == 3 and self.dim == 2) or (tensor.ndim == 4 and self.dim == 3):
            # Convolve tensor with a shift kernel
            convolved_tensor = self.convolve_with_shift_kernel(tensor)
        elif tensor.ndim == 4 and self.dim == 2:
            # Tensor contains 3D volumes, but the affinity maps are computed in 2D. So we loop over
            # all z-planes and concatenate the results together
            convolved_tensor = np.stack([self.convolve_with_shift_kernel(tensor[:, z_num, ...])
                                         for z_num in range(tensor.shape[1])], axis=1)
        else:
            raise NotImplementedError
        # Threshold convolved tensor
        binarized_affinities = np.where(convolved_tensor == 0., 1., 0.)
        # Cast to be sure
        if not binarized_affinities.dtype == self.dtype:
            binarized_affinities = binarized_affinities.astype(self.dtype)
        return binarized_affinities
>>>>>>> 451b3b34
<|MERGE_RESOLUTION|>--- conflicted
+++ resolved
@@ -34,12 +34,8 @@
         if self.invert:
             image = 1. - image
             return np.exp(-self.gain * distance_transform_edt(image))
-<<<<<<< HEAD
         else:
             # for ISBI the labels are inverted
-            return 1-np.exp(-self.gain * distance_transform_edt(image))
-=======
-        else: # for ISBI the labels are inverted
             return 1-np.exp(-self.gain * distance_transform_edt(image))
 
 
@@ -142,5 +138,4 @@
         # Cast to be sure
         if not binarized_affinities.dtype == self.dtype:
             binarized_affinities = binarized_affinities.astype(self.dtype)
-        return binarized_affinities
->>>>>>> 451b3b34
+        return binarized_affinities
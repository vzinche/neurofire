import torch
import torch.nn as nn


class Xcoder(nn.Module):
    def __init__(self, in_channels, out_channels, kernel_size, conv_type, pre_output):
        super(Xcoder, self).__init__()
        assert out_channels % 2 == 0
        # make sure that conv-type
        assert isinstance(conv_type, type)
        # the in-channels we get from the top-level / bottom level layer + skip connections
        self.in_channels = in_channels
        self.out_channels = out_channels
        self.kernel_size = kernel_size
        self.conv_type = conv_type
        # TODO how do the filter sizes evolve here?
        # conv1: in -> out, conv2: out -> out
        # conv1: in -> in, conv2: in -> out (???)
        self.conv1 = conv_type(in_channels=self.in_channels,
                               out_channels=self.out_channels,
                               kernel_size=kernel_size)
        self.conv2 = conv_type(in_channels=self.out_channels,
                               out_channels=self.out_channels,
                               kernel_size=kernel_size)
        self.pre_output = pre_output

    #
    # noinspection PyCallingNonCallable
    def forward(self, input_):
        conv1_out = self.conv1(input_)
        conv2_out = self.conv2(conv1_out)
        if self.pre_output is not None:
            out = self.pre_output(conv2_out)
        else:
            out = conv2_out
        return out

class XcoderResidual(Xcoder):
    """
    Inspired by arXiv:1706.00120

    By default, it calls Xcoder (no skip connections)
    """

    def __init__(self, *super_args, add_residual_connections=False, **super_kwargs):
        super(XcoderResidual, self).__init__(*super_args, **super_kwargs)

        assert isinstance(add_residual_connections, bool)
        self.add_residual_connections = add_residual_connections

        if add_residual_connections:
            # Add initial 2D convolution:
            if isinstance(self.kernel_size, int):
                kernel_size_2d = (1, self.kernel_size, self.kernel_size)
            else:
                assert isinstance(self.kernel_size, tuple)
                assert len(self.kernel_size) == 3
                kernel_size_2d = (1, self.kernel_size[1], self.kernel_size[2])
            self.conv0 = self.conv_type(in_channels=self.in_channels,
                                        out_channels=self.out_channels,
                                        kernel_size=kernel_size_2d)

            # Replace conv1 with correct number of in_channels:
            self.conv1 = self.conv_type(in_channels=self.out_channels,
                                   out_channels=self.out_channels,
                                   kernel_size=self.kernel_size)

    def forward(self, input_):
        if not self.add_residual_connections:
            return super(XcoderResidual, self).forward(input_)
        else:
            conv0_out = self.conv0(input_)
            conv1_out = self.conv1(conv0_out)
            conv2_out = self.conv2(conv1_out)

            # Add skip connection:
            out = conv0_out + conv2_out

            if self.pre_output is not None:
                out = self.pre_output(out)

            return out


class UNetSkeleton(nn.Module):
    def __init__(self, encoders, base, decoders, output, final_activation=None):
        super(UNetSkeleton, self).__init__()
        assert isinstance(encoders, list)
        assert isinstance(decoders, list)

        # why do we hard-code this to 3 ? wouldn't it be enough to check that they are
        # all of the same length
        assert len(encoders) == len(decoders) == 3
        assert isinstance(base, nn.Module)
        self.encoders = nn.ModuleList(encoders)
        self.decoders = nn.ModuleList(decoders)

        self.base = base
        self.output = output
        if isinstance(final_activation, str):
            self.final_activation = getattr(nn, final_activation)()
        elif isinstance(final_activation, nn.Module):
            self.final_activation = final_activation
        elif final_activation is None:
            self.final_activation = None
        else:
            raise NotImplementedError

    def forward(self, input_):

        # all spatial sizes (ssize) for 512 input size
        # and donwscaling by a factor of 2
        # apply first decoder
        # e0.ssize = 256 (ssize / scale_factor)
        e0 = self.encoders[0](input_)

        # apply second encoder
        # e1.ssize = 128 (ssize / (scale_factor**2))
        e1 = self.encoders[1](e0)

        # apply third encoder
        # e2.ssize = 64 (ssize / (scale_factor**3))
        e2 = self.encoders[2](e1)

        # apply the base
        # b.ssize = 64
        b = self.base(e2)

        # apply the third / lowest decoder with input from base
        # and encoder 2
        # d2.ssize = 128
        d2 = self.decoders[0](
            torch.cat((b, e2), 1)
        )

        # apply the second decoder with input from the third decoder
        # and the second encoder
        # d1.ssize = 256
        d1 = self.decoders[1](
            torch.cat((d2, e1), 1)
        )

        # apply the first decoder with input from the second decoder
        # and the first encoder
        # d0.ssize = 512
        d0 = self.decoders[2](
            torch.cat((d1, e0), 1)
        )

        # out.ssize = 512
        out = self.output(d0)

        if self.final_activation is not None:
            out = self.final_activation(out)
        return out


class UNetSkeletonMultiscale(nn.Module):
    def __init__(self, encoders, base, decoders, predictors, final_activation=None,
                 return_inner_feature_layers=False):
        super(UNetSkeletonMultiscale, self).__init__()
        assert isinstance(encoders, list)
        assert isinstance(decoders, list)

        assert isinstance(return_inner_feature_layers, bool)
        self._return_inner_feature_layers = return_inner_feature_layers

        # why do we hard-code this to 3 ? wouldn't it be enough to check that they are
        # all of the same length
        assert len(encoders) == len(decoders) == 3
        assert isinstance(base, nn.Module)
        self.encoders = nn.ModuleList(encoders)
        self.decoders = nn.ModuleList(decoders)
        self.predictors = nn.ModuleList(predictors)

        self.base = base
        if isinstance(final_activation, str):
            self.final_activation = getattr(nn, final_activation)()
        elif isinstance(final_activation, nn.Module):
            self.final_activation = final_activation
        elif final_activation is None:
            self.final_activation = None
        else:
            raise NotImplementedError

    def apply_act(self, input_):
        if self.final_activation is not None:
            return self.final_activation(input_)
        else:
            return input_

    def forward(self, input_):

        # all spatial sizes (ssize) for 512 input size
        # and donwscaling by a factor of 2
        # apply first decoder
        # e0.ssize = 256 (ssize / scale_factor)
        e0 = self.encoders[0](input_)

        # apply second encoder
        # e1.ssize = 128 (ssize / (scale_factor**2))
        e1 = self.encoders[1](e0)

        # apply third encoder
        # e2.ssize = 64 (ssize / (scale_factor**3))
        e2 = self.encoders[2](e1)

        # apply the base
        # b.ssize = 64
        b = self.base(e2)

        # apply the third / lowest decoder with input from base
        # and encoder 2
        # d2.ssize = 128
        p3 = self.predictors[3](b)
        out3 = self.apply_act(p3)

        d2 = self.decoders[0](
            torch.cat((b, e2, p3), 1)
        )
        # apply the second decoder with input from the third decoder
        # and the second encoder
        # d1.ssize = 256
        p2 = self.predictors[2](d2)
        out2 = self.apply_act(p2)
        d1 = self.decoders[1](
            torch.cat((d2, e1, p2), 1)
        )
        # apply the first decoder with input from the second decoder
        # and the first encoder
        # d0.ssize = 512
        p1 = self.predictors[1](d1)
        out1 = self.apply_act(p1)
        d0 = self.decoders[2](
            torch.cat((d1, e0, p1), 1)
        )

        # out.ssize = 512
        p0 = self.predictors[0](d0)
        out0 = self.apply_act(p0)

<<<<<<< HEAD
        return out0, out1, out2, out3
=======
        if not self._return_inner_feature_layers:
            return out0, out1, out2, out3
        else:
            return [out0, out1, out2, out3], [e0, e1, e2, b, d2, d1, d0]


>>>>>>> c300d42c
<|MERGE_RESOLUTION|>--- conflicted
+++ resolved
@@ -35,6 +35,7 @@
             out = conv2_out
         return out
 
+
 class XcoderResidual(Xcoder):
     """
     Inspired by arXiv:1706.00120
@@ -48,7 +49,7 @@
         assert isinstance(add_residual_connections, bool)
         self.add_residual_connections = add_residual_connections
 
-        if add_residual_connections:
+        if self.add_residual_connections:
             # Add initial 2D convolution:
             if isinstance(self.kernel_size, int):
                 kernel_size_2d = (1, self.kernel_size, self.kernel_size)
@@ -62,8 +63,8 @@
 
             # Replace conv1 with correct number of in_channels:
             self.conv1 = self.conv_type(in_channels=self.out_channels,
-                                   out_channels=self.out_channels,
-                                   kernel_size=self.kernel_size)
+                                        out_channels=self.out_channels,
+                                        kernel_size=self.kernel_size)
 
     def forward(self, input_):
         if not self.add_residual_connections:
@@ -239,13 +240,7 @@
         p0 = self.predictors[0](d0)
         out0 = self.apply_act(p0)
 
-<<<<<<< HEAD
-        return out0, out1, out2, out3
-=======
-        if not self._return_inner_feature_layers:
-            return out0, out1, out2, out3
-        else:
+        if self._return_inner_feature_layers:
             return [out0, out1, out2, out3], [e0, e1, e2, b, d2, d1, d0]
-
-
->>>>>>> c300d42c
+        else:
+            return out0, out1, out2, out3
--- conflicted
+++ resolved
@@ -3,11 +3,5 @@
 
 # neurofire
 
-<<<<<<< HEAD
-[![Build Status](https://travis-ci.org/inferno-pytorch/neurofire.svg?branch=loss-wrapper)](https://travis-ci.org/inferno-pytorch/neurofire)
-
-Neurofire is a toolkit for deep learning with connectomics datasets. 
-It is based on inferno, a lightweight wrapper around pytorch.
-=======
 Toolkit for deep learning with connectomics datasets. 
->>>>>>> 19272f6c
+Based on inferno, a lightweight wrapper around pytorch.
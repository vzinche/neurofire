import numpy as np
import vigra
import h5py
import nifty
from neurofire.transform.false_merge_gt import ArtificialFalseMerges


# TODO implement actual unittest
def test_false_merge_gt():
    from cremi_tools.viewer.volumina import view
    path = '/home/papec/Work/neurodata_hdd/cremi/sample_B_20160501.hdf'
    with h5py.File(path) as f:
        labels = f['volumes/labels/neuron_ids'][:]
        vigra.analysis.relabelConsecutive(labels, out=labels)
        raw = f['volumes/raw'][:]

    trafo = ArtificialFalseMerges(target_distances=(1., 5., 15., 25.),
                                  crop_to_object=(1, 27, 27))

    shape = raw.shape
    block_shape = [75, 756, 756]
    blocking = nifty.tools.blocking(roiBegin=[0, 0, 0],
                                    roiEnd=list(shape),
                                    blockShape=block_shape)
    n_samples = 1
    blocks = np.random.choice(np.arange(blocking.numberOfBlocks), n_samples)
    for block_id in blocks:
        block = blocking.getBlock(block_id)
        bb = tuple(slice(b, e) for b, e in zip(block.begin, block.end))
        raw_sub, labels_sub = raw[bb], labels[bb]
        inputs, labels_merged, bb = trafo(raw_sub, labels_sub, return_bounding_box=True)
        labels_sub = labels_sub[bb]
        raw_new = inputs[0]
        mask = inputs[1].astype('uint32')
        print(inputs.shape, labels_merged.shape)
        view([raw_new, mask, labels_sub,
              labels_merged.transpose((1, 2, 3, 0))])


def false_merge_gt_stresstest():
<<<<<<< HEAD
    path = '/home/papec/Work/neurodata_hdd/cremi/sampleA/sampleA_neurongt_none.h5'
    with h5py.File(path) as f:
        labels = f['data'][:].astype('uint64')
        vigra.analysis.relabelConsecutive(labels, out=labels)
    raw_path = '/home/papec/Work/neurodata_hdd/cremi/sampleA/sampleA_raw_none.h5'
=======
    # path = '/groups/saalfeld/home/papec/Work/neurodata_hdd/cremi/sampleA/gt/sampleA_neurongt_none.h5'
    path = '/home/papec/Work/neurodata_hdd/ntwrk_papec/cremi/sampleA/gt/sampleA_neurongt_none.h5'
    with h5py.File(path) as f:
        labels = f['data'][:]
    raw_path = '/home/papec/Work/neurodata_hdd/ntwrk_papec/cremi/sampleA/raw/sampleA_raw_none.h5'
>>>>>>> 0646ba99
    with h5py.File(raw_path) as f:
        raw = f['data'][:]
    assert raw.shape == labels.shape

    # path = '/home/papec/Work/neurodata_hdd/cremi/sample_A_20160501.hdf'
    # with h5py.File(path) as f:
    #     labels = f['volumes/labels/neuron_ids'][:]
    #     vigra.analysis.relabelConsecutive(labels, out=labels)
    #     raw = f['volumes/raw'][:]

    print("Dtype:")
    print(labels.dtype)
    print("Dtype:")

    trafo = ArtificialFalseMerges(target_distances=(5., 15., 25.))
    shape = labels.shape
    block_shape = [50, 512, 512]
    blocking = nifty.tools.blocking(roiBegin=[0, 0, 0],
                                    roiEnd=list(shape),
                                    blockShape=block_shape)
    n_samples = 25
    blocks = np.random.choice(np.arange(blocking.numberOfBlocks), n_samples)
    for ii, block_id in enumerate(blocks):
        print(ii, '/', n_samples)
        block = blocking.getBlock(block_id)
        bb = tuple(slice(b, e) for b, e in zip(block.begin, block.end))
        raw_sub, labels_sub = raw[bb], labels[bb]
        inputs, labels_merged = trafo(raw_sub, labels_sub)
        assert inputs.shape[1:] == labels_merged.shape[1:], "%s, %s" % (str(inputs.shape), str(labels_merged.shape))
        # raw_new = inputs[0]
        # mask = inputs[1].astype('uint32')
        # view([raw_new, mask, labels_sub,
        #       labels_merged.transpose((1, 2, 3, 0))])


if __name__ == '__main__':
    test_false_merge_gt()
    # false_merge_gt_stresstest()<|MERGE_RESOLUTION|>--- conflicted
+++ resolved
@@ -38,19 +38,11 @@
 
 
 def false_merge_gt_stresstest():
-<<<<<<< HEAD
     path = '/home/papec/Work/neurodata_hdd/cremi/sampleA/sampleA_neurongt_none.h5'
     with h5py.File(path) as f:
         labels = f['data'][:].astype('uint64')
         vigra.analysis.relabelConsecutive(labels, out=labels)
     raw_path = '/home/papec/Work/neurodata_hdd/cremi/sampleA/sampleA_raw_none.h5'
-=======
-    # path = '/groups/saalfeld/home/papec/Work/neurodata_hdd/cremi/sampleA/gt/sampleA_neurongt_none.h5'
-    path = '/home/papec/Work/neurodata_hdd/ntwrk_papec/cremi/sampleA/gt/sampleA_neurongt_none.h5'
-    with h5py.File(path) as f:
-        labels = f['data'][:]
-    raw_path = '/home/papec/Work/neurodata_hdd/ntwrk_papec/cremi/sampleA/raw/sampleA_raw_none.h5'
->>>>>>> 0646ba99
     with h5py.File(raw_path) as f:
         raw = f['data'][:]
     assert raw.shape == labels.shape
